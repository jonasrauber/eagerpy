--- conflicted
+++ resolved
@@ -127,12 +127,6 @@
     def square(self: TensorType) -> TensorType:
         return type(self)(jnp.square(self.raw))
 
-<<<<<<< HEAD
-=======
-    def arctanh(self: TensorType) -> TensorType:
-        return type(self)(jnp.arctanh(self.raw))
-
->>>>>>> dad71ff1
     def sum(
         self: TensorType, axis: Optional[AxisAxes] = None, keepdims: bool = False
     ) -> TensorType:
@@ -492,40 +486,40 @@
         return type(self)(jnp.sqrt(self.raw))
 
     def sin(self: TensorType) -> TensorType:
-        return type(self)(np.sin(self.raw))
+        return type(self)(jnp.sin(self.raw))
 
     def cos(self: TensorType) -> TensorType:
-        return type(self)(np.cos(self.raw))
+        return type(self)(jnp.cos(self.raw))
 
     def tan(self: TensorType) -> TensorType:
-        return type(self)(np.tan(self.raw))
+        return type(self)(jnp.tan(self.raw))
 
     def sinh(self: TensorType) -> TensorType:
-        return type(self)(np.sinh(self.raw))
+        return type(self)(jnp.sinh(self.raw))
 
     def cosh(self: TensorType) -> TensorType:
-        return type(self)(np.cosh(self.raw))
+        return type(self)(jnp.cosh(self.raw))
 
     def tanh(self: TensorType) -> TensorType:
         return type(self)(jnp.tanh(self.raw))
 
     def arcsin(self: TensorType) -> TensorType:
-        return type(self)(np.arcsin(self.raw))
+        return type(self)(jnp.arcsin(self.raw))
 
     def arccos(self: TensorType) -> TensorType:
-        return type(self)(np.arccos(self.raw))
+        return type(self)(jnp.arccos(self.raw))
 
     def arctan(self: TensorType) -> TensorType:
-        return type(self)(np.arctan(self.raw))
+        return type(self)(jnp.arctan(self.raw))
 
     def arcsinh(self: TensorType) -> TensorType:
-        return type(self)(np.arcsinh(self.raw))
+        return type(self)(jnp.arcsinh(self.raw))
 
     def arccosh(self: TensorType) -> TensorType:
-        return type(self)(np.arccosh(self.raw))
+        return type(self)(jnp.arccosh(self.raw))
 
     def arctanh(self: TensorType) -> TensorType:
-        return type(self)(np.arctanh(self.raw))
+        return type(self)(jnp.arctanh(self.raw))
 
     def float32(self: TensorType) -> TensorType:
         return self.astype(jnp.float32)
